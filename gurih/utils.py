import os

def batch(l, b=1, n=None):
    """
    Create batch from iterable.
<<<<<<< HEAD

=======
>>>>>>> ddab09e9
    Parameters
    ----------
    l : list
        list to create batches from
    b : int, optional, [default = 1]
        batch size
    n : int, optional, [default = None]
        if None: len(batches[-1]) < b if len(iterable) % b != 0
        else: len(batches[-1]) == b if len(iterable) % b == 0
        this will override b param
    
    Returns
    -------
    batches : iterable
        generator of batch
<<<<<<< HEAD

=======
>>>>>>> ddab09e9
    Example
    -------
    If n is None, or not inputted
    >>> l = list(range(10))
    >>> batches = batch(l, 3)
    >>> batches
    <generator object batch at 0x005A0370>
    >>> for b in batches:
    ...    print(b)
    ...
    [0, 1, 2]
    [3, 4, 5]
    [6, 7, 8]
    [9]
<<<<<<< HEAD

=======
>>>>>>> ddab09e9
    if n is not None:
    >>> l = list(range(10))
    >>> batches = batch(l, n=3)
    >>> batches
    <generator object batch at 0x006C0F30>
    >>> for b in batches:
    ...    print(b)
    ...
    [0, 1, 2]
    [3, 4, 5]
    [6, 7, 8, 9]
    """    
    if n is not None:
        assert n > 0
        b = int(len(l) / n)
        for ndx in range(0, n-1):
            yield l[ndx*b:ndx*b+b]
        yield l[n*b-b:]
    else:
        assert b > 0
        m = len(l)
        for ndx in range(0, m, b):
            yield l[ndx:min(ndx + b, m)]

<<<<<<< HEAD
=======
def validate_nonavailability(X, file_type):
    """
    Validate if files with the input file_type exist or not

    Parameters
    ----------
    X : list
        list of data to be validated

    file_type : str
        type of the files to be compared with X


    Return
    ------
    availability_dict : dict
        dictionary of file availability

    Example
    -------
    Let's say we have a file named "a.npz" in the check_dir
    >>> X = ["a.mp3", "b.mp3"]
    >>> file_type = "npz"
    >>> file_nonavailability_dict = validate_nonavailability(X, "npz")
    >>> file_nonavailability_dict
    {"a.npz": False, "b.npz": True}
    """

    # Get a list of existing file files
    finished_files = glob.glob(f"*.{file_type}")

    # Get a list of all possible generated files
    possible_file_path_absolutes =  [f"{x.split('.')[0]}.{file_type}" for x in X]

    # Create a dictionary for faster querying
    file_nonavailability_dict = {possible_file_path_absolute: True for possible_file_path_absolute in possible_file_path_absolutes}

    for finished_file in finished_files:
        file_nonavailability_dict[finished_file] = False

    return file_nonavailability_dict

>>>>>>> ddab09e9
def generate_filenames(dir):
    """
    Generate filenames of audio files in the
    directory. The generated filenames are the full
    path of the filenames.

    Parameters
    ----------
    dir : string
        The directory where the audio files located.

    Returns
    -------
    [list] : 1-d array
        Array of the filenames and the full path to
        the full name so it'd be easy to load em.

    Example
    -------
    >>> dir = "/data/raw"
    >>> generate_filenames(dir)
    >>> ["OSR_us_000_0010_8k.wav", "OSR_us_000_001_8k.wav"]
    """
    
    return [dir + filename for filename in os.listdir(dir) if filename[-3:] in ["mp3", "ogg", "wav"]]<|MERGE_RESOLUTION|>--- conflicted
+++ resolved
@@ -3,10 +3,7 @@
 def batch(l, b=1, n=None):
     """
     Create batch from iterable.
-<<<<<<< HEAD
 
-=======
->>>>>>> ddab09e9
     Parameters
     ----------
     l : list
@@ -22,10 +19,7 @@
     -------
     batches : iterable
         generator of batch
-<<<<<<< HEAD
 
-=======
->>>>>>> ddab09e9
     Example
     -------
     If n is None, or not inputted
@@ -40,10 +34,7 @@
     [3, 4, 5]
     [6, 7, 8]
     [9]
-<<<<<<< HEAD
 
-=======
->>>>>>> ddab09e9
     if n is not None:
     >>> l = list(range(10))
     >>> batches = batch(l, n=3)
@@ -68,8 +59,6 @@
         for ndx in range(0, m, b):
             yield l[ndx:min(ndx + b, m)]
 
-<<<<<<< HEAD
-=======
 def validate_nonavailability(X, file_type):
     """
     Validate if files with the input file_type exist or not
@@ -112,7 +101,6 @@
 
     return file_nonavailability_dict
 
->>>>>>> ddab09e9
 def generate_filenames(dir):
     """
     Generate filenames of audio files in the
