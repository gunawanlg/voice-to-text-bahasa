--- conflicted
+++ resolved
@@ -397,16 +397,14 @@
         """
         check_is_fitted(self, 'filter_bank_')
 
-<<<<<<< HEAD
         if self.write_output:
             processed_data_directory  = self.output_dir
             # date = datetime.today().strftime("%Y%m%d")
             if not os.path.exists(processed_data_directory):
                 os.mkdir(processed_data_directory)
-=======
+              
         if X.ndim == 3:  # (m, chunks, frames)
             X = X[0]
->>>>>>> a9ae22d8
 
         if self.low_memory is True:
             return self._transform_gen(X)
