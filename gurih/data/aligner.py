#!/usr/bin/env python
# coding=utf-8

import json
import glob

from tqdm.auto import tqdm
from aeneas.executetask import ExecuteTask
from aeneas.task import Task
<<<<<<< HEAD
from aeneas.logger import Logger
from aeneas.exacttiming import TimeValue
from aeneas.dtw import DTWAlgorithm
from aeneas.runtimeconfiguration import RuntimeConfiguration
=======
>>>>>>> ddab09e9
from sklearn.base import TransformerMixin

from gurih.utils import validate_nonavailability

class Aligner(TransformerMixin):
    """
    Aligner(TransformerMixin)

    Parameters
    ----------
    language : str
        three character string indicated by ISO 639-3 language code.
    aligner_type : str
        by default use 'aeneas'
    
    Example
    -------
    >>> X = [ (r"path/to/audio.mp3", r"path/to/audio_transcription.txt") ]
    >>> cligner = Aligner('ind', 'aeneas')
    >>> alignment_dict = aligner.transform(X)
    >>> print(aligned_dict[0]['fragments'])
    """
    def __init__(self, language, aligner_type='aeneas', audio_type='mp3', text_type='plain', output_type='json', write_output=False):
        self.language = language
        self.aligner_type = aligner_type
        self.audio_type = audio_type
        self.text_type = text_type
        self.output_type = output_type
        self.write_output = write_output
        self.res = []

    def fit(self, X, y=None):
        return self

    def transform(self, X):
        """
        Transform tuples of path of (audio, transcript) into 
        aligned audio and sentence in form of 
        AENEAS json output file.

        Parameters
        ----------
        X : 1-d np.array
            list of tuples of 
            (r"path/to/audio.mp3", r"path/to/audio_transcription.txt)

        Returns
        -------
        self.res : 1-d array
            list of json files of aligned audio and 
            sentence
        """

        config_string = u"task_language="+self.language+"|is_text_type="+self.text_type+"|os_task_file_format="+self.output_type

        json_availability_dict = validate_nonavailability(X, "json")

        # Create Task
        for x in X:
            json_file_path_absolute = x[0][:-4] + ".json"

            if json_availability_dict[json_file_path_absolute]:
                try:
                    task = Task(config_string=config_string)
                    task.audio_file_path_absolute = x[0]
                    task.text_file_path_absolute = x[1]

                    # print(task.configuration)
                
                    # Process Task
                    logger = None
                    # logger = Logger(tee=True)
                    rconf = None
                    rconf = RuntimeConfiguration()
                    # rconf[RuntimeConfiguration.DTW_MARGIN] = TimeValue(u"20.000")
                    # rconf[RuntimeConfiguration.MFCC_WINDOW_LENGTH] = TimeValue(u"0.25")
                    # rconf[RuntimeConfiguration.MFCC_WINDOW_SHIFT] = TimeValue(u"0.010")
                    rconf.set_granularity(3)
                    rconf[RuntimeConfiguration.MFCC_MASK_NONSPEECH] = False
                    rconf[RuntimeConfiguration.TASK_MAX_AUDIO_LENGTH] = TimeValue(u"450") # use 240 if using python-32
                    rconf[RuntimeConfiguration.DTW_ALGORITHM] = DTWAlgorithm.STRIPE
                    rconf[RuntimeConfiguration.VAD_MIN_NONSPEECH_LENGTH] = TimeValue(u"0.050")
                    rconf.set_tts(3)
                    ExecuteTask(task, rconf=rconf, logger=logger).execute()

                    self.res.append(json_file_path_absolute)

                    if self.write_output: 
                        # Output sync map to file
                        task.sync_map_file_path_absolute = json_file_path_absolute
                        task.output_sync_map_file()
                except:
                    self.res.append(None)

        return self.res<|MERGE_RESOLUTION|>--- conflicted
+++ resolved
@@ -7,13 +7,10 @@
 from tqdm.auto import tqdm
 from aeneas.executetask import ExecuteTask
 from aeneas.task import Task
-<<<<<<< HEAD
 from aeneas.logger import Logger
 from aeneas.exacttiming import TimeValue
 from aeneas.dtw import DTWAlgorithm
 from aeneas.runtimeconfiguration import RuntimeConfiguration
-=======
->>>>>>> ddab09e9
 from sklearn.base import TransformerMixin
 
 from gurih.utils import validate_nonavailability
