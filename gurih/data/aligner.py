--- conflicted
+++ resolved
@@ -30,13 +30,8 @@
     
     Example
     -------
-<<<<<<< HEAD
     >>> X = [ (r"path/to/audio.mp3", r"path/to/audio_transcription.txt) ]
     >>> aligner = Aligner('ind', 'aeneas')
-=======
-    >>> X = [ (r"path/to/audio.mp3", r"path/to/audio_transcription.txt") ]
-    >>> cligner = Aligner('ind', 'aeneas')
->>>>>>> 3d4f057c
     >>> alignment_dict = aligner.transform(X)
     >>> print(aligned_dict[0]['fragments'])
     """
@@ -138,7 +133,6 @@
                     # print(task.configuration)
                 
                     # Process Task
-<<<<<<< HEAD
                     if self.print_log:
                         logger = Logger(tee=True)
                     else:
@@ -149,18 +143,6 @@
                     rconf.set_granularity(3)
                     rconf[RuntimeConfiguration.MFCC_MASK_NONSPEECH] = False
                     rconf[RuntimeConfiguration.TASK_MAX_AUDIO_LENGTH] = TimeValue(self.max_audio_length)
-=======
-                    logger = None
-                    # logger = Logger(tee=True)
-                    rconf = None
-                    rconf = RuntimeConfiguration()
-                    # rconf[RuntimeConfiguration.DTW_MARGIN] = TimeValue(u"20.000")
-                    # rconf[RuntimeConfiguration.MFCC_WINDOW_LENGTH] = TimeValue(u"0.25")
-                    # rconf[RuntimeConfiguration.MFCC_WINDOW_SHIFT] = TimeValue(u"0.010")
-                    rconf.set_granularity(3)
-                    rconf[RuntimeConfiguration.MFCC_MASK_NONSPEECH] = False
-                    rconf[RuntimeConfiguration.TASK_MAX_AUDIO_LENGTH] = TimeValue(u"450") # use 240 if using python-32
->>>>>>> 3d4f057c
                     rconf[RuntimeConfiguration.DTW_ALGORITHM] = DTWAlgorithm.STRIPE
                     rconf[RuntimeConfiguration.VAD_MIN_NONSPEECH_LENGTH] = TimeValue(u"0.050")
                     rconf.set_tts(3)
