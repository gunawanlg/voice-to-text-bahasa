--- conflicted
+++ resolved
@@ -23,7 +23,6 @@
   {
    "cell_type": "code",
    "execution_count": 4,
-<<<<<<< HEAD
    "metadata": {
     "ExecuteTime": {
      "end_time": "2020-01-28T07:18:33.819000Z",
@@ -1814,12 +1813,6 @@
     "ExecuteTime": {
      "end_time": "2020-01-28T08:43:20.753000Z",
      "start_time": "2020-01-28T08:43:19.102750Z"
-=======
-   "metadata": {
-    "ExecuteTime": {
-     "end_time": "2020-01-28T07:18:33.819000Z",
-     "start_time": "2020-01-28T07:18:33.248000Z"
->>>>>>> e34cd5bc
     }
    },
    "outputs": [
@@ -1827,42 +1820,17 @@
      "name": "stderr",
      "output_type": "stream",
      "text": [
-<<<<<<< HEAD
-      "D:\\Anaconda2019\\lib\\site-packages\\numpy\\core\\_asarray.py:85: ComplexWarning: Casting complex values to real discards the imaginary part\n",
-      "  return array(a, dtype, copy=False, order=order)\n"
-=======
-      "tf.__version__ = 2.0.0\n",
-      "The autoreload extension is already loaded. To reload it, use:\n",
-      "  %reload_ext autoreload\n"
->>>>>>> e34cd5bc
+      "D:\\Anaconda2019\\lib\\site-packages\\numpy\\core\\_asarray.py:85: ComplexWarning: Casting complex values to real discards the imaginary part\n",
+      "  return array(a, dtype, copy=False, order=order)\n"
      ]
     }
    ],
    "source": [
-<<<<<<< HEAD
     "tmp = train_generator[0]"
-=======
-    "import sys\n",
-    "sys.path.append(\"../../gurih\")\n",
-    "sys.path.append(\"../../\")\n",
-    "import numpy as np\n",
-    "import pandas as pd\n",
-    "import tensorflow as tf\n",
-    "import tensorflow.keras as keras\n",
-    "print(\"tf.__version__ = \"+tf.__version__)\n",
-    "\n",
-    "from models.model import BaselineASRModel\n",
-    "from data.data_generator import DataGenerator\n",
-    "# from data.data_generator import AudioDataGenerator\n",
-    "\n",
-    "%load_ext autoreload\n",
-    "%autoreload 2"
->>>>>>> e34cd5bc
    ]
   },
   {
    "cell_type": "code",
-<<<<<<< HEAD
    "execution_count": 153,
    "metadata": {
     "ExecuteTime": {
@@ -1871,35 +1839,6 @@
     }
    },
    "outputs": [],
-=======
-   "execution_count": 38,
-   "metadata": {
-    "ExecuteTime": {
-     "end_time": "2020-01-28T07:48:32.232000Z",
-     "start_time": "2020-01-28T07:48:21.997000Z"
-    }
-   },
-   "outputs": [
-    {
-     "data": {
-      "text/plain": [
-       "32889"
-      ]
-     },
-     "execution_count": 38,
-     "metadata": {},
-     "output_type": "execute_result"
-    }
-   ],
-   "source": [
-    "import math\n",
-    "math.ceil(float(65787 - 11 + 1) / float(2))"
-   ]
-  },
-  {
-   "cell_type": "markdown",
-   "metadata": {},
->>>>>>> e34cd5bc
    "source": [
     "inputs = tmp\n",
     "ctc_loss, ctc_matrix = BaselineASR.predict(inputs[0])"
@@ -1925,59 +1864,25 @@
   },
   {
    "cell_type": "code",
-<<<<<<< HEAD
    "execution_count": 155,
    "metadata": {
     "ExecuteTime": {
      "end_time": "2020-01-28T08:43:31.804000Z",
      "start_time": "2020-01-28T08:43:31.153750Z"
-=======
-   "execution_count": 83,
-   "metadata": {
-    "ExecuteTime": {
-     "end_time": "2020-01-28T08:12:14.175000Z",
-     "start_time": "2020-01-28T08:12:13.264000Z"
-    }
-   },
-   "outputs": [],
-   "source": []
-  },
-  {
-   "cell_type": "code",
-   "execution_count": 145,
-   "metadata": {
-    "ExecuteTime": {
-     "end_time": "2020-01-28T08:27:17.954750Z",
-     "start_time": "2020-01-28T08:27:17.285000Z"
->>>>>>> e34cd5bc
     }
    },
    "outputs": [],
    "source": [
-<<<<<<< HEAD
     "index_to_char = {v: k for k, v in char_map.items()}"
-=======
-    "audio_filename = \"../../dataset/processed/bibleis_trimmed_splitted/INDASV_1CH_10_f000003.mp3\"\n",
-    "txt = \"keturunan gomer ialah askenas, difat dan togarma.\"\n",
-    "df = pd.DataFrame([[audio_filename, txt]], columns=[\"filename\", \"transcript\"])"
->>>>>>> e34cd5bc
    ]
   },
   {
    "cell_type": "code",
-<<<<<<< HEAD
    "execution_count": 158,
    "metadata": {
     "ExecuteTime": {
      "end_time": "2020-01-28T08:45:46.898000Z",
      "start_time": "2020-01-28T08:45:46.354250Z"
-=======
-   "execution_count": 146,
-   "metadata": {
-    "ExecuteTime": {
-     "end_time": "2020-01-28T08:27:18.998000Z",
-     "start_time": "2020-01-28T08:27:18.307500Z"
->>>>>>> e34cd5bc
     }
    },
    "outputs": [
@@ -1993,275 +1898,24 @@
     }
    ],
    "source": [
-<<<<<<< HEAD
     "ctc_matrix[0].shape"
-=======
-    "train_generator = DataGenerator(df, batch_size=1)"
->>>>>>> e34cd5bc
    ]
   },
   {
    "cell_type": "code",
-<<<<<<< HEAD
    "execution_count": 156,
    "metadata": {
     "ExecuteTime": {
      "end_time": "2020-01-28T08:43:33.906750Z",
      "start_time": "2020-01-28T08:43:33.174000Z"
     }
-=======
-   "execution_count": 149,
-   "metadata": {
-    "ExecuteTime": {
-     "end_time": "2020-01-28T08:28:22.658750Z",
-     "start_time": "2020-01-28T08:28:20.882000Z"
-    },
-    "scrolled": false
->>>>>>> e34cd5bc
    },
    "outputs": [
     {
      "name": "stdout",
      "output_type": "stream",
      "text": [
-<<<<<<< HEAD
       "keturunan gomer ialah askenas, ddddddiffat ddddddddddddddddddddddddddddddddddddddddddddddddddddddddddddddddddddddddddddddddddddddddddddddddddddddddddddddddddddddddddddddddddddddddddddddddddddddddddddddddddddddddddddddddddddddddddddddddddddddddddddddddddddddddddddddddddddddddddddddddddddddddddddddddddddddddddddddddddddddddddddddddddddddddddddddddddddddddddddddddddddddddddddddddddddddddddddddddddddddddddddddddddddddddddddddddddddddddddddddddddddddddddddddddddddddddddddddddddddddddddddddddddddddddddddddddddddddddddddddddddddddddddddddddddddddddddddddddddddddddddddddddddddddddddddddddddddddddddddddddddddddddan togarma.\n"
-=======
-      "Model directory is set to ../../models/\n",
-      "Documentation directory is set to ../../docs/\n",
-      "\n"
-     ]
-    },
-    {
-     "name": "stderr",
-     "output_type": "stream",
-     "text": [
-      "W0128 15:28:22.606250 13784 training_utils.py:1348] Output time_distributed_12 missing from loss dictionary. We assume this was done on purpose. The fit and evaluate APIs will not be expecting any data to be passed to time_distributed_12.\n"
-     ]
-    },
-    {
-     "name": "stdout",
-     "output_type": "stream",
-     "text": [
-      "Model: \"BaselineASR_f200_k11_s2_pvalid_nlstm200_ndense29\"\n",
-      "_________________________________________________________________\n",
-      "Layer (type)                 Output Shape              Param #   \n",
-      "=================================================================\n",
-      "the_input (InputLayer)       [(None, 1254, 39)]        0         \n",
-      "_________________________________________________________________\n",
-      "masking (Masking)            (None, 1254, 39)          0         \n",
-      "_________________________________________________________________\n",
-      "conv1 (Conv1D)               (None, 622, 200)          86000     \n",
-      "_________________________________________________________________\n",
-      "bidirectional (Bidirectional (None, 622, 400)          641600    \n",
-      "_________________________________________________________________\n",
-      "time_distributed_12 (TimeDis (None, 622, 30)           12030     \n",
-      "=================================================================\n",
-      "Total params: 739,630\n",
-      "Trainable params: 739,630\n",
-      "Non-trainable params: 0\n",
-      "_________________________________________________________________\n"
-     ]
-    }
-   ],
-   "source": [
-    "BaselineASR = BaselineASRModel(input_shape=(1254, 39), vocab_len=29)\n",
-    "BaselineASR.compile()"
-   ]
-  },
-  {
-   "cell_type": "code",
-   "execution_count": 150,
-   "metadata": {
-    "ExecuteTime": {
-     "end_time": "2020-01-28T08:42:48.724000Z",
-     "start_time": "2020-01-28T08:28:23.404500Z"
-    },
-    "scrolled": true
-   },
-   "outputs": [
-    {
-     "name": "stdout",
-     "output_type": "stream",
-     "text": [
-      "Epoch 1/100\n"
-     ]
-    },
-    {
-     "name": "stderr",
-     "output_type": "stream",
-     "text": [
-      "D:\\Anaconda2019\\lib\\site-packages\\numpy\\core\\_asarray.py:85: ComplexWarning: Casting complex values to real discards the imaginary part\n",
-      "  return array(a, dtype, copy=False, order=order)\n"
-     ]
-    },
-    {
-     "name": "stdout",
-     "output_type": "stream",
-     "text": [
-      "1/1 [==============================] - 10s 10s/step - loss: 1661.2377 - ctc_loss: 1661.2377\n",
-      "Epoch 2/100\n"
-     ]
-    },
-    {
-     "name": "stderr",
-     "output_type": "stream",
-     "text": [
-      "D:\\Anaconda2019\\lib\\site-packages\\numpy\\core\\_asarray.py:85: ComplexWarning: Casting complex values to real discards the imaginary part\n",
-      "  return array(a, dtype, copy=False, order=order)\n"
-     ]
-    },
-    {
-     "name": "stdout",
-     "output_type": "stream",
-     "text": [
-      "1/1 [==============================] - 8s 8s/step - loss: 422.2012 - ctc_loss: 422.2012\n",
-      "Epoch 3/100\n"
-     ]
-    },
-    {
-     "name": "stderr",
-     "output_type": "stream",
-     "text": [
-      "D:\\Anaconda2019\\lib\\site-packages\\numpy\\core\\_asarray.py:85: ComplexWarning: Casting complex values to real discards the imaginary part\n",
-      "  return array(a, dtype, copy=False, order=order)\n"
-     ]
-    },
-    {
-     "name": "stdout",
-     "output_type": "stream",
-     "text": [
-      "1/1 [==============================] - 8s 8s/step - loss: 307.8009 - ctc_loss: 307.8009\n",
-      "Epoch 4/100\n"
-     ]
-    },
-    {
-     "name": "stderr",
-     "output_type": "stream",
-     "text": [
-      "D:\\Anaconda2019\\lib\\site-packages\\numpy\\core\\_asarray.py:85: ComplexWarning: Casting complex values to real discards the imaginary part\n",
-      "  return array(a, dtype, copy=False, order=order)\n"
-     ]
-    },
-    {
-     "name": "stdout",
-     "output_type": "stream",
-     "text": [
-      "1/1 [==============================] - 8s 8s/step - loss: 344.1163 - ctc_loss: 344.1163\n",
-      "Epoch 5/100\n"
-     ]
-    },
-    {
-     "name": "stderr",
-     "output_type": "stream",
-     "text": [
-      "D:\\Anaconda2019\\lib\\site-packages\\numpy\\core\\_asarray.py:85: ComplexWarning: Casting complex values to real discards the imaginary part\n",
-      "  return array(a, dtype, copy=False, order=order)\n"
-     ]
-    },
-    {
-     "name": "stdout",
-     "output_type": "stream",
-     "text": [
-      "1/1 [==============================] - 8s 8s/step - loss: 348.2737 - ctc_loss: 348.2737\n",
-      "Epoch 6/100\n"
-     ]
-    },
-    {
-     "name": "stderr",
-     "output_type": "stream",
-     "text": [
-      "D:\\Anaconda2019\\lib\\site-packages\\numpy\\core\\_asarray.py:85: ComplexWarning: Casting complex values to real discards the imaginary part\n",
-      "  return array(a, dtype, copy=False, order=order)\n"
-     ]
-    },
-    {
-     "name": "stdout",
-     "output_type": "stream",
-     "text": [
-      "1/1 [==============================] - 10s 10s/step - loss: 331.1914 - ctc_loss: 331.1914\n",
-      "Epoch 7/100\n"
-     ]
-    },
-    {
-     "name": "stderr",
-     "output_type": "stream",
-     "text": [
-      "D:\\Anaconda2019\\lib\\site-packages\\numpy\\core\\_asarray.py:85: ComplexWarning: Casting complex values to real discards the imaginary part\n",
-      "  return array(a, dtype, copy=False, order=order)\n"
-     ]
-    },
-    {
-     "name": "stdout",
-     "output_type": "stream",
-     "text": [
-      "1/1 [==============================] - 8s 8s/step - loss: 303.5433 - ctc_loss: 303.5433\n",
-      "Epoch 8/100\n"
-     ]
-    },
-    {
-     "name": "stderr",
-     "output_type": "stream",
-     "text": [
-      "D:\\Anaconda2019\\lib\\site-packages\\numpy\\core\\_asarray.py:85: ComplexWarning: Casting complex values to real discards the imaginary part\n",
-      "  return array(a, dtype, copy=False, order=order)\n"
-     ]
-    },
-    {
-     "name": "stdout",
-     "output_type": "stream",
-     "text": [
-      "1/1 [==============================] - 8s 8s/step - loss: 272.9849 - ctc_loss: 272.9849\n",
-      "Epoch 9/100\n"
-     ]
-    },
-    {
-     "name": "stderr",
-     "output_type": "stream",
-     "text": [
-      "D:\\Anaconda2019\\lib\\site-packages\\numpy\\core\\_asarray.py:85: ComplexWarning: Casting complex values to real discards the imaginary part\n",
-      "  return array(a, dtype, copy=False, order=order)\n"
-     ]
-    },
-    {
-     "name": "stdout",
-     "output_type": "stream",
-     "text": [
-      "1/1 [==============================] - 9s 9s/step - loss: 247.5159 - ctc_loss: 247.5159\n",
-      "Epoch 10/100\n"
-     ]
-    },
-    {
-     "name": "stderr",
-     "output_type": "stream",
-     "text": [
-      "D:\\Anaconda2019\\lib\\site-packages\\numpy\\core\\_asarray.py:85: ComplexWarning: Casting complex values to real discards the imaginary part\n",
-      "  return array(a, dtype, copy=False, order=order)\n"
-     ]
-    },
-    {
-     "name": "stdout",
-     "output_type": "stream",
-     "text": [
-      "1/1 [==============================] - 8s 8s/step - loss: 234.2652 - ctc_loss: 234.2652\n",
-      "Epoch 11/100\n"
-     ]
-    },
-    {
-     "name": "stderr",
-     "output_type": "stream",
-     "text": [
-      "D:\\Anaconda2019\\lib\\site-packages\\numpy\\core\\_asarray.py:85: ComplexWarning: Casting complex values to real discards the imaginary part\n",
-      "  return array(a, dtype, copy=False, order=order)\n"
-     ]
-    },
-    {
-     "name": "stdout",
-     "output_type": "stream",
-     "text": [
-      "1/1 [==============================] - 9s 9s/step - loss: 231.2380 - ctc_loss: 231.2380\n",
-      "Epoch 12/100\n"
->>>>>>> e34cd5bc
      ]
     },
     {
@@ -3925,7 +3579,6 @@
     }
    ],
    "source": [
-<<<<<<< HEAD
     "output_text = \"\"\n",
     "for timestep in ctc_matrix:\n",
     "    tmp = np.argmax(timestep, axis=1)\n",
@@ -4058,8 +3711,6 @@
     }
    ],
    "source": [
-=======
->>>>>>> e34cd5bc
     "output_text == txt"
    ]
   },
